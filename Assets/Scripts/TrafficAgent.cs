--- conflicted
+++ resolved
@@ -629,10 +629,6 @@
 
         if (rb != null)
         {
-<<<<<<< HEAD
-            float speed = rb.linearVelocity.magnitude / 50.0f; // Normalize speed (assuming max speed is 50)
-            sensor.AddObservation(speed);
-=======
             speed = rb.velocity.magnitude; // Normalize speed if needed (max speed = 50)
 
             // Check for invalid speed values (NaN or Infinity)
@@ -640,7 +636,6 @@
             {
                 sensor.AddObservation(speed);
             }
->>>>>>> 4343bd7d
         }
         else
         {
@@ -648,14 +643,10 @@
             Debug.LogWarning($"No Rigidbody found on {gameObject.name}. Using 0 for speed observation.");
         }
 
-<<<<<<< HEAD
-        LogDebug($"Observations: Position = {transform.position}, Velocity = {rb.linearVelocity}");
-=======
         // Update previousPosition for the next frame
         //previousPosition = currentPosition;
 
         LogDebug($"Observations: Position = {transform.position}, Velocity = {speed}");
->>>>>>> 4343bd7d
     }
 
     /// <summary>
