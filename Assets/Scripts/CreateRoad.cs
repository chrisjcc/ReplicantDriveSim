using UnityEngine;

/// <summary>
/// Creates two road surfaces (one for each direction) and boundaries in the Unity scene.
///
/// This script is responsible for:
/// 1. Generating two textured road surfaces with appropriate physics properties.
/// 2. Creating invisible boundary walls on both sides of each road and between the roads.
///
/// Key Components:
/// - Road Surfaces: Two scaled planes with custom texture and physics material.
/// - Road Boundaries: Invisible walls to prevent agents from leaving the roads or crossing to the opposite road.
///
/// Public Properties:
/// - roadTexture: Texture2D for the road surfaces.
/// - roadPhysicsMaterial: PhysicMaterial for the roads' friction properties.
/// - singleRoadWidth: Width of each road (default 15 units, accommodating two lanes).
/// - roadLength: Length of the roads (default 3250 units).
/// - boundaryHeight: Height of the boundary walls (default 5 units).
/// - medianWidth: Width of the median between the two roads.
///
/// Usage:
/// Attach this script to an empty GameObject in the scene. It will automatically
/// create the roads and boundaries when the scene starts.
///
/// Note:
/// - Ensure required layers ("Road", "TrafficAgent", "RoadBoundary") are created in Unity's Tags and Layers settings.
/// - Adjust public properties in the inspector to customize road dimensions and appearance.
/// </summary>
public class CreateDualRoad : MonoBehaviour
{
    public Texture2D roadTexture;
<<<<<<< HEAD
    public PhysicsMaterial roadPhysicsMaterial;
    public GameObject roadManager { get; private set; }

    public LayerMask roadLayer;
    public LayerMask trafficAgentLayer;

=======
    public PhysicMaterial roadPhysicsMaterial;
>>>>>>> 4343bd7d
    public float singleRoadWidth = 15f; // Width for a single road (2 lanes)
    public float roadLength = 3250f;
    public float boundaryHeight = 5f;
    public float medianWidth = 5f; // Width of the median between the two roads

    private int roadLayer;
    private int roadBoundaryLayer;

    void Start()
    {
        // Ensure layers are set correctly
        roadLayer = LayerMask.NameToLayer("Road");
        roadBoundaryLayer = LayerMask.NameToLayer("RoadBoundary");

        if (roadLayer == -1 || roadBoundaryLayer == -1)
        {
            Debug.LogError("Required layers 'Road' or 'RoadBoundary' are missing. Please add them in Project Settings.");
            return;
        }

        CreateRoadSurfaces();
        CreateRoadBoundaries();
    }

    void CreateRoadSurfaces()
    {
        // Ensure roadPhysicsMaterial is not null and initialize if needed
        if (roadPhysicsMaterial == null)
        {
            roadPhysicsMaterial = new PhysicsMaterial("RoadMaterial");
            roadPhysicsMaterial.dynamicFriction = 1f;
            roadPhysicsMaterial.staticFriction = 0f;
        }

        CreateRoadSurface("RoadNorthbound", singleRoadWidth / 2f + medianWidth / 2f);
        CreateRoadSurface("RoadSouthbound", -singleRoadWidth / 2f - medianWidth / 2f);
    }

    void CreateRoadSurface(string name, float xPosition)
    {
        GameObject road = GameObject.CreatePrimitive(PrimitiveType.Plane);
        road.name = name;
        road.layer = roadLayer;

        road.transform.localScale = new Vector3(singleRoadWidth / 10f, 10, roadLength / 10f);

        Material roadMaterial = new Material(Shader.Find("Standard"));
        roadMaterial.mainTexture = roadTexture;
        road.GetComponent<Renderer>().material = roadMaterial;

        roadMaterial.mainTextureScale = new Vector2(1, roadLength / 10f);

        road.transform.position = new Vector3(xPosition, 0.15f, roadLength / 2f);

        MeshCollider roadCollider = road.GetComponent<MeshCollider>();
        if (roadCollider == null)
        {
            roadCollider = road.AddComponent<MeshCollider>();
        }
        roadCollider.convex = false;  // For static terrain
        roadCollider.isTrigger = false;
        roadCollider.material = roadPhysicsMaterial;

        // Set the parent to the GameObject this script is attached to
        road.transform.SetParent(this.transform, false);
    }

    void CreateRoadBoundaries()
    {
        float totalWidth = singleRoadWidth * 2 + medianWidth;

        // Outer boundaries
        CreateBoundary(totalWidth / 2f, "RightBoundary");
        CreateBoundary(-totalWidth / 2f, "LeftBoundary");

        // Median (center) boundary
        CreateBoundary(0f, "MedianBoundary");
    }

    void CreateBoundary(float xPosition, string name)
    {
        GameObject boundary = GameObject.CreatePrimitive(PrimitiveType.Cube);
        boundary.name = name;
        boundary.layer = roadBoundaryLayer; // Assign to the RoadBoundary layer

        // For the median, use the medianWidth. For outer boundaries, use a thin width.
        float width = (name == "MedianBoundary") ? medianWidth : 1f;

        boundary.transform.localScale = new Vector3(width, boundaryHeight, roadLength);

        boundary.transform.position = new Vector3(xPosition, boundaryHeight / 2f, roadLength / 2f);
        boundary.tag = "RoadBoundary";

        Renderer boundaryRenderer = boundary.GetComponent<Renderer>();
        boundaryRenderer.enabled = false; // Make the boundary invisible

        BoxCollider boundaryCollider = boundary.GetComponent<BoxCollider>();
        if (boundaryCollider == null)
        {
            boundaryCollider = boundary.AddComponent<BoxCollider>();
        }

        boundaryCollider.isTrigger = false;

        // Mark the boundary as static for performance
        boundary.isStatic = true;

        // Set the parent to the GameObject this script is attached to
        boundary.transform.SetParent(this.transform, false);
    }
}<|MERGE_RESOLUTION|>--- conflicted
+++ resolved
@@ -30,16 +30,8 @@
 public class CreateDualRoad : MonoBehaviour
 {
     public Texture2D roadTexture;
-<<<<<<< HEAD
     public PhysicsMaterial roadPhysicsMaterial;
-    public GameObject roadManager { get; private set; }
 
-    public LayerMask roadLayer;
-    public LayerMask trafficAgentLayer;
-
-=======
-    public PhysicMaterial roadPhysicsMaterial;
->>>>>>> 4343bd7d
     public float singleRoadWidth = 15f; // Width for a single road (2 lanes)
     public float roadLength = 3250f;
     public float boundaryHeight = 5f;
