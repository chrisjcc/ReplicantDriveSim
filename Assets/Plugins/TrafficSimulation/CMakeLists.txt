--- conflicted
+++ resolved
@@ -1,8 +1,4 @@
-<<<<<<< HEAD
 cmake_minimum_required(VERSION 3.10...3.18)
-=======
-cmake_minimum_required(VERSION 3.12)
->>>>>>> 6a6e93f9
 
 # Set project name
 project(ReplicantDriveSim VERSION 1.0.0 LANGUAGES CXX)
@@ -122,7 +118,6 @@
     )
 endif()
 
-<<<<<<< HEAD
 # Add include directories for Unity, including libOpenDRIVE and pugixml
 target_include_directories(${UNITY_TARGET} PUBLIC
     ${CMAKE_SOURCE_DIR}/include
@@ -132,16 +127,6 @@
 
 # Link libOpenDrive to Unity target
 target_link_libraries(${UNITY_TARGET} PUBLIC OpenDrive)
-=======
-# Modern CMake include directories approach
-target_include_directories(${UNITY_TARGET}
-    PUBLIC
-        $<BUILD_INTERFACE:${CMAKE_CURRENT_SOURCE_DIR}/include>
-        $<INSTALL_INTERFACE:include>
-    PRIVATE
-        ${CMAKE_CURRENT_SOURCE_DIR}/src
-)
->>>>>>> 6a6e93f9
 
 # -------- PYPI TARGET CONFIGURATION --------
 
