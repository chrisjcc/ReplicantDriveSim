--- conflicted
+++ resolved
@@ -252,33 +252,6 @@
     }
 }
 
-/**
-<<<<<<< HEAD
-=======
- * @brief Retrieves nearby vehicles for a given agent.
- * @param agent_name The name of the agent.
- * @return Vector of shared pointers to nearby vehicles.
- */
- std::vector<Vehicle> Traffic::getNearbyVehicles(const std::string& agent_name) const {
-    // Find the vehicle corresponding to the given agent ID
-    const Vehicle* ego_vehicle = nullptr;
-
-    for (const auto& vehicle : agents) {
-
-        if (vehicle.getName() == agent_name) {
-            ego_vehicle = &vehicle;
-            break;
-        }
-    }
-
-    // If the vehicle with the given agent ID is not found, return an empty vector
-    if (ego_vehicle == nullptr) {
-        return std::vector<Vehicle>();
-    }
-}
-
-/**
->>>>>>> f8182403
  * @brief Generates a random float within a specified range.
  * @param a Lower bound of the range.
  * @param b Upper bound of the range.
