#include "traffic.h"

#include <iostream>
#include <algorithm> // for std::max and std::min
#include <cmath>
#include <random>

const int SCREEN_WIDTH = 3000;
const int VEHICLE_WIDTH = 2;
const int LANE_WIDTH = 5;

// Custom clamp function for C++11
template <typename T>
T clamp(T value, T min_val, T max_val) {
    return std::max(min_val, std::min(value, max_val));
}


/**
 * @brief Constructor for Traffic.
 * @param num_agents Number of agents (vehicles) in the simulation.
 */
Traffic::Traffic(const int& num_agents, const unsigned& seed) : num_agents(num_agents), seed(seed) {
    std::cout << "Traffic simulation initialized with seed: " << seed << std::endl;

    // Initialize vehicle and perception related data
    generator.seed(seed); // Initialize the generator with the seed

    agents.resize(num_agents);
    previous_positions.resize(num_agents);

    // Initialize agents with random positions and attributes
    for (int i = 0; i < num_agents; ++i) {
        agents[i].setId(i);
        agents[i].setName("agent_" + std::to_string(i));
        agents[i].setWidth(2.0f);
        agents[i].setLength(5.0f);
        agents[i].setSensorRange(200.0f);
        agents[i].setX(randFloat(-0.5 * (LANE_WIDTH - 0.5 * agents[i].getWidth()), 0.5 * (LANE_WIDTH - agents[i].getWidth())));
        agents[i].setY(0.0f);
        agents[i].setZ(randFloat(0.0f, 4.0f * agents[i].getLength()));
        agents[i].setVx(randNormal(0.0f, 0.5f));  // Initial lateral speed
        agents[i].setVy(0.0f);  // Initial verticle speed
        agents[i].setVz(randNormal(50.0f, 2.0f)); // Initial longitudinal speed
        agents[i].setSteering(clamp(randNormal(0.0f, 1.0f), -0.610865f, 0.610865f)); // +/- 35 degrees (in rad)

        // Initialize previous positions with current positions
        previous_positions[i] = agents[i];
    }
}

/**
 * @brief Destructor for Traffic.
 * Cleans up memory allocated for perception module.
 */
Traffic::~Traffic() {
    // No need to delete perceptionModule explicitly; std::unique_ptr handles it
}

/**
 * @brief Performs a simulation step.
 * Updates agent positions based on high-level and low-level actions,
 * @param high_level_actions High-level actions for each agent.
 * @param low_level_actions Low-level actions for each agent.
 */
void Traffic::step(const std::vector<int>& high_level_actions, const std::vector<std::vector<float>>& low_level_actions) {
    // Update positions of all agents
    for (auto& agent : agents) {
        updatePosition(agent, high_level_actions[agent.getId()], low_level_actions[agent.getId()]);
    }
}

/**
 * @brief Retrieves all agents in the simulation.
 * @return Vector of all agents.
 */
const std::vector<Vehicle>& Traffic::get_agents() const {
    return agents;
}

/**
 * @brief Retrieves an agent by its name.
 * @param name The name of the agent to retrieve.
 * @return Reference to the agent.
 * @throws std::runtime_error if the agent with the given name is not found.
 */
const Vehicle& Traffic::get_agent_by_name(const std::string& name) const {
    auto it = std::find_if(agents.begin(), agents.end(),
                           [&name](const Vehicle& agent) {
                               return agent.getName() == name;
                           });

    if (it != agents.end()) {
        return *it;
    } else {
        throw std::runtime_error("Agent with name " + name + " not found.");
    }
}

/**
 * @brief Retrieves positions of all agents.
 * @return Unordered map where keys are agent names and values are positions.
 */
std::unordered_map<std::string, std::vector<float>> Traffic::get_agent_positions() const {
    std::unordered_map<std::string, std::vector<float>> positions;
    for (int i = 0; i < num_agents; ++i) {
        positions["agent_" + std::to_string(i)] = {agents[i].getX(), agents[i].getY(), agents[i].getZ()};
    }
    return positions;
}

/**
 * @brief Retrieves velocities of all agents.
 * @return Unordered map where keys are agent names and values are velocities.
 */
std::unordered_map<std::string, std::vector<float>> Traffic::get_agent_velocities() const {
    std::unordered_map<std::string, std::vector<float>> velocities;
    for (int i = 0; i < num_agents; ++i) {
        velocities["agent_" + std::to_string(i)] = {agents[i].getVx(), agents[i].getVy(), agents[i].getVz()};
    }
    return velocities;
}

/**
 * @brief Retrieves previous positions of all agents.
 * @return Unordered map where keys are agent names and values are previous positions.
 */
std::unordered_map<std::string, std::vector<float>> Traffic::get_previous_positions() const {
    std::unordered_map<std::string, std::vector<float>> previous_positions_map;
    for (int i = 0; i < num_agents; ++i) {
        previous_positions_map["agent_" + std::to_string(i)] = {previous_positions[i].getX(), previous_positions[i].getY(), previous_positions[i].getZ()};
    }
    return previous_positions_map;
}

/**
 * @brief Retrieves orientations of all agents.
 * @return Unordered map where keys are agent names and values are orientations.
 */
std::unordered_map<std::string, std::vector<float>> Traffic::get_agent_orientations() const {
    std::unordered_map<std::string, std::vector<float>> orientations;
    for (int i = 0; i < num_agents; ++i) {
        // Euler angles (roll, pitch, yaw)
        float roll = 0.0;    // Replace with actual roll if available
        float pitch = 0.0;   // Replace with actual pitch if available
        float yaw = agents[i].getSteering(); // Assuming steering represents yaw
        orientations["agent_" + std::to_string(i)] = {roll, pitch, yaw};
    }

    return orientations;
}

/**
 * @brief Updates the position of a vehicle based on actions.
 * @param vehicle Reference to the vehicle to update.
 * @param high_level_action The high-level action to apply.
 * @param low_level_action The low-level actions to apply.
 */
void Traffic::updatePosition(Vehicle& vehicle, int high_level_action, const std::vector<float>& low_level_action) {
    // Bound kinematics to physical constraints
    float steering = clamp(low_level_action[0], -0.610865f, 0.610865f); // Clamp steering between -35 and 35 degrees in radians
    vehicle.setSteering(steering);

    float acceleration = clamp(low_level_action[1], 0.0f, 4.5f); // Acceleration (m/s^2)
    float braking = clamp(low_level_action[2], -8.0f, 0.0f); // Braking deceleration (m/s^2)
    float net_acceleration = 0.0f;

    // Process high-level actions
    switch (high_level_action) {
        case 0: // Keep lane
            // No changes are needed to keep the lane
            break;
        case 1: // Left lane change
            net_acceleration = 0.0;
            break;
        case 2: // Right lane change
            net_acceleration = 0.0;
            break;
        case 3: // Speed up
            net_acceleration = acceleration;
            break;
        case 4: // Slow down
            net_acceleration = braking;
            break;
    }

    // Update the velocities
    float initial_velocity_z = vehicle.getVz();
    float initial_velocity_x = vehicle.getVx();

    // Calculate the components of the net acceleration in the z and x directions
    float acceleration_z = net_acceleration * std::cos(steering);
    float acceleration_x = net_acceleration * std::sin(steering);

    float new_velocity_z = clamp(initial_velocity_z + acceleration_z * time_step, 0.0f, max_velocity);
    float new_velocity_x = clamp(initial_velocity_x + acceleration_x * time_step, 0.0f, max_velocity);

    vehicle.setVz(new_velocity_z);
    vehicle.setVx(new_velocity_x);

    // Update the position using the kinematic equations
    float delta_z = initial_velocity_z * time_step + 0.5f * acceleration_z * time_step * time_step;
    float delta_x = initial_velocity_x * time_step + 0.5f * acceleration_x * time_step * time_step;

    float new_z = vehicle.getZ() + delta_z;
    float new_x = vehicle.getX() + delta_x;

    vehicle.setZ(new_z);
    vehicle.setX(new_x);

    // Wrap around horizontally
    if (vehicle.getZ() < 0) vehicle.setZ(vehicle.getZ() + SCREEN_WIDTH);
    if (vehicle.getZ() >= SCREEN_WIDTH) vehicle.setZ(vehicle.getZ() - SCREEN_WIDTH);

    // Constrain vertically within the road
    //vehicle.setX(std::fmin(std::fmax(vehicle.getX(), -0.5 * (LANE_WIDTH - 0.5 * vehicle.getWidth())), 0.5 * (LANE_WIDTH - vehicle.getWidth())));
}

/**
* @brief Getter for the time step.
* @return Current time step value.
*/
float Traffic::getTimeStep() const {
    return time_step;
}

/**
* @brief Setter for the time step.
* @param new_time_step New time step value. Must be greater than 0.
*/
void Traffic::setTimeStep(float new_time_step) {
    if (new_time_step > 0) { // Ensure valid positive time step
        time_step = new_time_step;
    }
}

/**
* @brief Getter for the maximum velocity.
* @return Current maximum velocity value.
*/
float Traffic::getMaxVelocity() const {
    return max_velocity;
}

/**
     * @brief Setter for the maximum velocity.
     * @param new_max_velocity New maximum velocity value. Must be positive.
*/
void Traffic::setMaxVelocity(float new_max_velocity) {
    if (new_max_velocity > 0) { // Ensure velocity is positive
        max_velocity = new_max_velocity;
    }
}

<<<<<<< HEAD
/**
 * @brief Retrieves nearby vehicles for a given agent.
 * @param agent_name The name of the agent.
 * @return Vector of shared pointers to nearby vehicles.
 */
 std::vector<Vehicle> Traffic::getNearbyVehicles(const std::string& agent_name) const {
    // Find the vehicle corresponding to the given agent ID
    const Vehicle* ego_vehicle = nullptr;

    for (const auto& vehicle : agents) {

        if (vehicle.getName() == agent_name) {
            ego_vehicle = &vehicle;
            break;
        }
    }

    // If the vehicle with the given agent ID is not found, return an empty vector
    if (ego_vehicle == nullptr) {
        return std::vector<Vehicle>();
    }
}

/**
 * @brief Checks for collisions between agents.
 * If two agents are within the vehicle width of each other, their velocities are set to zero.
 */
void Traffic::checkCollisions() {
    for (int i = 0; i < num_agents; ++i) {
        for (int j = i + 1; j < num_agents; ++j) {
            float distance = std::hypot(agents[i].getZ() - agents[j].getZ(), agents[i].getX() - agents[j].getX());
            if (distance < VEHICLE_WIDTH) {
                // Handle collision by setting velocities to zero
                /*
                agents[i].setVx(0.0f);
                agents[i].setVy(0.0f);
                agents[j].setVx(0.0f);
                agents[j].setVy(0.0f);
                */
                std::cout << "*** Collision Detected *** (distance gap " << distance << ")" << std::endl;
            }
        }
    }
}

/**
=======
>>>>>>> 63b38f3f
 * @brief Generates a random float within a specified range.
 * @param a Lower bound of the range.
 * @param b Upper bound of the range.
 * @return Random float within the specified range.
 */
float Traffic::randFloat(float a, float b) {
    std::uniform_real_distribution<float> distribution(a, b);
    return distribution(generator);
}

/**
 * @brief Generates a random float following a normal (Gaussian) distribution.
 *
 * This function uses a normal distribution characterized by the given mean
 * and standard deviation to generate a random floating-point number.
 *
 * @param mean The mean (average) of the normal distribution.
 * @param stddev The standard deviation of the normal distribution.
 * @return Random float following the specified normal distribution.
 */
float Traffic::randNormal(float mean, float stddev) {
    std::normal_distribution<float> distribution(mean, stddev);
    return distribution(generator);
}<|MERGE_RESOLUTION|>--- conflicted
+++ resolved
@@ -243,8 +243,8 @@
 }
 
 /**
-     * @brief Setter for the maximum velocity.
-     * @param new_max_velocity New maximum velocity value. Must be positive.
+ * @brief Setter for the maximum velocity.
+ * @param new_max_velocity New maximum velocity value. Must be positive.
 */
 void Traffic::setMaxVelocity(float new_max_velocity) {
     if (new_max_velocity > 0) { // Ensure velocity is positive
@@ -252,55 +252,7 @@
     }
 }
 
-<<<<<<< HEAD
-/**
- * @brief Retrieves nearby vehicles for a given agent.
- * @param agent_name The name of the agent.
- * @return Vector of shared pointers to nearby vehicles.
- */
- std::vector<Vehicle> Traffic::getNearbyVehicles(const std::string& agent_name) const {
-    // Find the vehicle corresponding to the given agent ID
-    const Vehicle* ego_vehicle = nullptr;
-
-    for (const auto& vehicle : agents) {
-
-        if (vehicle.getName() == agent_name) {
-            ego_vehicle = &vehicle;
-            break;
-        }
-    }
-
-    // If the vehicle with the given agent ID is not found, return an empty vector
-    if (ego_vehicle == nullptr) {
-        return std::vector<Vehicle>();
-    }
-}
-
-/**
- * @brief Checks for collisions between agents.
- * If two agents are within the vehicle width of each other, their velocities are set to zero.
- */
-void Traffic::checkCollisions() {
-    for (int i = 0; i < num_agents; ++i) {
-        for (int j = i + 1; j < num_agents; ++j) {
-            float distance = std::hypot(agents[i].getZ() - agents[j].getZ(), agents[i].getX() - agents[j].getX());
-            if (distance < VEHICLE_WIDTH) {
-                // Handle collision by setting velocities to zero
-                /*
-                agents[i].setVx(0.0f);
-                agents[i].setVy(0.0f);
-                agents[j].setVx(0.0f);
-                agents[j].setVy(0.0f);
-                */
-                std::cout << "*** Collision Detected *** (distance gap " << distance << ")" << std::endl;
-            }
-        }
-    }
-}
-
-/**
-=======
->>>>>>> 63b38f3f
+/**
  * @brief Generates a random float within a specified range.
  * @param a Lower bound of the range.
  * @param b Upper bound of the range.
