--- conflicted
+++ resolved
@@ -1,10 +1,6 @@
 #include "traffic_simulation.h"
-<<<<<<< HEAD
 #include "perception_module.h"
 #include <algorithm>
-=======
-#include <algorithm> // for std::max and std::min
->>>>>>> bcfa638d
 #include <cmath>
 #include <random>
 
@@ -15,15 +11,13 @@
 const int LANE_WIDTH = 100;
 const int NUM_LANES = 3;
 
-<<<<<<< HEAD
-=======
+
 // Custom clamp function for C++11
 template <typename T>
 T clamp(T value, T min_val, T max_val) {
     return std::max(min_val, std::min(value, max_val));
 }
 
->>>>>>> bcfa638d
 // Function to generate a random float within a specified range
 float randFloat(float a, float b) {
     static std::default_random_engine generator;
