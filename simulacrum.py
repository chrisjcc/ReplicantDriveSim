--- conflicted
+++ resolved
@@ -83,17 +83,6 @@
 
         # 0: keep lane, 1: change lane, 2: accelerate, 3: decelerate
         self.high_level_action_space = gym.spaces.Discrete(4)
-<<<<<<< HEAD
-        self.low_level_action_space = gym.spaces.Box(
-            low=-1.0, high=1.0, shape=(3,), dtype=np.float32
-        )
-        self.action_space = gym.spaces.Dict(
-            {
-                "discrete": self.high_level_action_space,
-                "continuous": self.low_level_action_space,
-            }
-        )
-=======
         # Control action correspond to steering angle (rad), acceleration (m/s^2), and braking (m/s^2)
         self.low_level_action_space = gym.spaces.Box(
             low=np.array([-0.610865, 0.0, -8.0], dtype=np.float32),
@@ -105,7 +94,6 @@
             "discrete": self.high_level_action_space,
             "continuous": self.low_level_action_space
         })
->>>>>>> da516f63
 
         self.pygame_init = False
         self.render_mode = self.configs.get("render_mode", "human")
