--- conflicted
+++ resolved
@@ -18,15 +18,13 @@
         sh 'conda run -n drive python simulacrum.py'
       }
     }
-
   }
-<<<<<<< HEAD
+  
   environment {
     CONDA_HOME = '/opt/miniconda'
     PATH = "${CONDA_HOME}/bin:${env.PATH}"
   }
-=======
->>>>>>> 4c76679b
+
   post {
     always {
       script {
@@ -36,8 +34,6 @@
           echo "Failed to remove conda environment: ${e.getMessage()}"
         }
       }
-
     }
-
   }
 }