pipeline {
  agent any
  stages {
    stage('Checkout') {
      steps {
        git(credentialsId: '05078083-bc9f-4fc3-9aeb-ba55c3ff4be5', url: 'git@github.com:chrisjcc/ReplicantDriveSim.git', branch: 'main')
      }
    }

<<<<<<< HEAD
    stages {
        stage('Checkout') {
            steps {
                // Checkout code from Git repository using credentials
                git credentialsId: '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', url: 'git@github.com:chrisjcc/agents.git', branch: 'main'
            }
        }

        stage('Install Conda Environment') {
            steps {
                // Install conda environment from environment.yml
                sh 'conda env create -f environment.yml'
            }
        }

        stage('Run Python Script') {
            steps {
                // Activate conda environment and run the python script
                sh 'conda run -n drive python simulacrum.py'
            }
        }
    }

    post {
        always {
            // Clean up conda environment
            script {
                try {
                    sh 'conda env remove -n drive'
                } catch (Exception e) {
                    echo "Failed to remove conda environment: ${e.getMessage()}"
                }
            }
        }
=======
    stage('Install Conda Environment') {
      steps {
        sh 'conda env create -f environment.yml'
      }
    }

    stage('Run Python Script') {
      steps {
        sh 'source activate drive && python simulacrum.py'
      }
    }

  }
  environment {
    CONDA_HOME = '/opt/miniconda'
    PATH = "${CONDA_HOME}/bin:${env.PATH}"
  }
  post {
    always {
      sh 'conda env remove -n drive'
>>>>>>> 780676d4
    }

  }
}<|MERGE_RESOLUTION|>--- conflicted
+++ resolved
@@ -1,13 +1,11 @@
 pipeline {
-  agent any
-  stages {
-    stage('Checkout') {
-      steps {
-        git(credentialsId: '05078083-bc9f-4fc3-9aeb-ba55c3ff4be5', url: 'git@github.com:chrisjcc/ReplicantDriveSim.git', branch: 'main')
-      }
+    agent any
+
+    environment {
+        CONDA_HOME = '/opt/miniconda'  // Update this if you installed conda in a different path
+        PATH = "${CONDA_HOME}/bin:${env.PATH}"
     }
 
-<<<<<<< HEAD
     stages {
         stage('Checkout') {
             steps {
@@ -42,29 +40,5 @@
                 }
             }
         }
-=======
-    stage('Install Conda Environment') {
-      steps {
-        sh 'conda env create -f environment.yml'
-      }
     }
-
-    stage('Run Python Script') {
-      steps {
-        sh 'source activate drive && python simulacrum.py'
-      }
-    }
-
-  }
-  environment {
-    CONDA_HOME = '/opt/miniconda'
-    PATH = "${CONDA_HOME}/bin:${env.PATH}"
-  }
-  post {
-    always {
-      sh 'conda env remove -n drive'
->>>>>>> 780676d4
-    }
-
-  }
 }