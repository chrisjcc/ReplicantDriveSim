--- conflicted
+++ resolved
@@ -42,32 +42,20 @@
           discrete: [5]  # 5 discrete actions
           continuous: [3]  # 3 continuous actions
 
-<<<<<<< HEAD
-rollouts:
-  num_env_runners: 1
-  num_envs_per_env_runner: 1
-=======
 env_runners:
   num_env_runners: 1                # Use one environment runner
   num_envs_per_env_runner: 1        # One environment per runner (as you're running a single environment)
   num_cpus_per_env_runner: 1        # Assign one CPU per environment runner (you have only 4 CPUs available)
   num_gpus_per_env_runner: 0        # No GPUs per environment runner
->>>>>>> 6dc036ba
   rollout_fragment_length: "auto"
   batch_mode: "truncate_episodes"
 
 training:
-<<<<<<< HEAD
-  train_batch_size: 2000
-  sgd_minibatch_size: 64
-  num_sgd_iter: 15
-=======
   num_workers: 2                    # Allocate 2 worker processes for training (this is feasible with 4 CPUs)
   num_gpus: 0                       # No GPUs for training
   train_batch_size: 1024
   sgd_minibatch_size: 64
   num_epochs: 1
->>>>>>> 6dc036ba
   lr: 3.0e-4
   gamma: 0.99
   lambda: 0.95
