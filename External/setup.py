--- conflicted
+++ resolved
@@ -27,11 +27,7 @@
                 '-DPYTHON_EXECUTABLE=' + sys.executable,
                 '-Dpybind11_DIR=' + pybind11_dir,
                 '-DCMAKE_BUILD_TYPE=' + ('Debug' if self.debug else 'Release'),
-<<<<<<< HEAD
-                '-DVERSION_INFO={}'.format(self.distribution.get_version()),  # Pass VERSION_INFO directly
-=======
                 '-DVERSION_INFO={}'.format(self.distribution.get_version()), # Pass VERSION_INFO directly
->>>>>>> 4ba9ed35
             ]
 
             build_args = ['--', '-j4']
@@ -74,20 +70,12 @@
 # Now we get the root directory of the Git repository
 long_description = (directory_path / "README.md").read_text(encoding="utf-8")
 
-<<<<<<< HEAD
-sourcedir = os.environ.get('TRAFFIC_SIM_SOURCEDIR', '/app/repo/External')
-
-setup(
-    name='ReplicantDriveSim',
-    version='0.1.5',
-=======
 # Source directory
 sourcedir = os.environ.get('TRAFFIC_SIM_SOURCEDIR', '/app/repo/External')
 
 setup(
     name='simulation',
     version='0.1.8',
->>>>>>> 4ba9ed35
     author='Christian Contreras Campana',
     author_email='chrisjcc.physics@gmail.com',
     description='Traffic simulation package with C++ backend',
