import os
import sys
import glob
import pathlib
import subprocess
from setuptools import setup, Extension
from setuptools.command.build_ext import build_ext

class CMakeExtension(Extension):
    def __init__(self, name, sourcedir=''):
        Extension.__init__(self, name, sources=[])
        self.sourcedir = os.path.abspath(sourcedir)

class CMakeBuild(build_ext):
    def run(self):
        try:
            sourcedir = self.extensions[0].sourcedir
            build_temp = os.path.abspath(self.build_temp)
            if not os.path.exists(build_temp):
                os.makedirs(build_temp)

            # Get the pybind11 directory dynamically
            pybind11_dir = subprocess.check_output(['python3', '-m', 'pybind11', '--cmakedir']).decode().strip()

            cmake_args = [
                '-DCMAKE_LIBRARY_OUTPUT_DIRECTORY=' + os.path.join(build_temp, 'lib'),
                '-DPYTHON_EXECUTABLE=' + sys.executable,
                '-Dpybind11_DIR=' + pybind11_dir,
                '-DCMAKE_BUILD_TYPE=' + ('Debug' if self.debug else 'Release'),
<<<<<<< HEAD
                '-DVERSION_INFO={}'.format(self.distribution.get_version()),  # Pass VERSION_INFO directly
=======
                '-DVERSION_INFO={}'.format(self.distribution.get_version()), # Pass VERSION_INFO directly
>>>>>>> 0e4524dc
            ]

            build_args = ['--', '-j4']

            env = os.environ.copy()

            # Change to build directory
            old_cwd = os.getcwd()
            os.chdir(build_temp)
            try:
                subprocess.check_call(['cmake', str(sourcedir)] + cmake_args, env=env)
                subprocess.check_call(['cmake', '--build', '.'] + build_args)
            finally:
                # Restore the original working directory
                os.chdir(old_cwd)
        except OSError as e:
            print('Unable to build extension: {}'.format(e))
            raise e

        # Move the built library to the proper location
        # Flexible for simulation.cpython-39-darwin.so or simulation.cpython-39-aarch64-linux-gnu.so
        # Use glob in order to expand out the use of a wildcard "*" and extract the actual name of the file
        lib_path = glob.glob(os.path.join(build_temp, 'lib', 'simulation*.so'))[0]

        # Ensure destination directory exists
        dest_path = os.path.dirname(self.get_ext_fullpath('simulation'))
        if not os.path.exists(dest_path):
            os.makedirs(dest_path)

        # Correct destination filename
        dest_file = self.get_ext_fullpath('simulation')
        if os.path.exists(dest_file):
            os.remove(dest_file)  # Remove if it already exists to avoid permission issues

        self.move_file(lib_path, dest_file)

# Reading long description from README.md
directory_path = pathlib.Path(__file__).parent.resolve()

# Now we get the root directory of the Git repository
long_description = (directory_path / "README.md").read_text(encoding="utf-8")

<<<<<<< HEAD
sourcedir = os.environ.get('TRAFFIC_SIM_SOURCEDIR', '/app/repo/External')

setup(
    name='ReplicantDriveSim',
    version='0.1.5',
=======
# Source directory
sourcedir = os.environ.get('TRAFFIC_SIM_SOURCEDIR', '/app/repo/External')

setup(
    name='simulation',
    version='0.1.8',
>>>>>>> 0e4524dc
    author='Christian Contreras Campana',
    author_email='chrisjcc.physics@gmail.com',
    description='Traffic simulation package with C++ backend',
    long_description=long_description,  # Adding long description
    long_description_content_type='text/markdown',  # Tells PyPI it's markdown
    ext_modules=[CMakeExtension(
        'simulation',
        sourcedir=sourcedir
    )],
    cmdclass={'build_ext': CMakeBuild},
    zip_safe=False,
    python_requires='>=3.6',
    package_data={
        '': ['*.so'],
    },
    url='https://chrisjcc.github.io/ReplicantDriveSim/',  # Home-page
    license='MIT',  # License type (update accordingly)
    #install_requires=[  # Required dependencies
    #    'numpy',        # Example dependency, add others as needed
    #    'torch',        # Example dependency
    #    'rllib'
    #],
)<|MERGE_RESOLUTION|>--- conflicted
+++ resolved
@@ -6,10 +6,12 @@
 from setuptools import setup, Extension
 from setuptools.command.build_ext import build_ext
 
+
 class CMakeExtension(Extension):
     def __init__(self, name, sourcedir=''):
         Extension.__init__(self, name, sources=[])
         self.sourcedir = os.path.abspath(sourcedir)
+
 
 class CMakeBuild(build_ext):
     def run(self):
@@ -27,11 +29,7 @@
                 '-DPYTHON_EXECUTABLE=' + sys.executable,
                 '-Dpybind11_DIR=' + pybind11_dir,
                 '-DCMAKE_BUILD_TYPE=' + ('Debug' if self.debug else 'Release'),
-<<<<<<< HEAD
-                '-DVERSION_INFO={}'.format(self.distribution.get_version()),  # Pass VERSION_INFO directly
-=======
                 '-DVERSION_INFO={}'.format(self.distribution.get_version()), # Pass VERSION_INFO directly
->>>>>>> 0e4524dc
             ]
 
             build_args = ['--', '-j4']
@@ -74,20 +72,12 @@
 # Now we get the root directory of the Git repository
 long_description = (directory_path / "README.md").read_text(encoding="utf-8")
 
-<<<<<<< HEAD
-sourcedir = os.environ.get('TRAFFIC_SIM_SOURCEDIR', '/app/repo/External')
-
-setup(
-    name='ReplicantDriveSim',
-    version='0.1.5',
-=======
 # Source directory
 sourcedir = os.environ.get('TRAFFIC_SIM_SOURCEDIR', '/app/repo/External')
 
 setup(
     name='simulation',
     version='0.1.8',
->>>>>>> 0e4524dc
     author='Christian Contreras Campana',
     author_email='chrisjcc.physics@gmail.com',
     description='Traffic simulation package with C++ backend',
