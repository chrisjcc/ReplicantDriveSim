--- conflicted
+++ resolved
@@ -26,7 +26,6 @@
     return std::max(min_val, std::min(value, max_val));
 }
 
-<<<<<<< HEAD
 // Normalize angle to the range [-pi, pi] relative to a road heading and lane direction
 float normalizeAngleRelativeToRoad(float angle, float road_heading, int lane_id) {
     // Adjust the angle relative to the road heading
@@ -62,26 +61,19 @@
 
     return degrees;
 }
-=======
->>>>>>> 08b48a90
 
 
 /**
  * @brief Constructor for Traffic.
  * @param num_agents Number of agents (vehicles) in the simulation.
  */
-<<<<<<< HEAD
 Traffic::Traffic(const int& num_agents, const std::string& map_file, const unsigned& seed=314)
     : time_step(0.04f), num_agents(num_agents), generator(seed) {
+    std::cout << "Traffic simulation initialized with seed: " << seed << std::endl;
+
+    // Initialize vehicle and perception related data
     odr_map = std::make_shared<odr::OpenDriveMap>(map_file);
     perception_module = std::make_unique<PerceptionModule>(*this); // Initialize the pointer
-=======
-Traffic::Traffic(const int& num_agents, const unsigned& seed) : num_agents(num_agents), seed(seed) {
-    std::cout << "Traffic simulation initialized with seed: " << seed << std::endl;
-
-    // Initialize vehicle and perception related data
-    generator.seed(seed); // Initialize the generator with the seed
->>>>>>> 08b48a90
 
     agents.resize(num_agents);
     previous_positions.resize(num_agents);
