name: Unity Build, Release, and Publish Package

on:
  release:
    types: [published]
  repository_dispatch:
    types: [trigger_docker_publish]
  workflow_dispatch:
    inputs:
      version:
        description: 'Version (for manual dispatch)'
        required: false
        default: ''
  push:
    tags:
      - 'v*.*.*'

<<<<<<< HEAD
env:
  DOCKER_NAMESPACE: chrisjcc
  DOCKER_REPOSITORY: replicantdrivesim
=======
permissions: 
  contents: write 
  packages: write

>>>>>>> 0dc6dc73

jobs:
  build-plugin:
    runs-on: macos-latest
    steps:
      - uses: actions/checkout@v4

      - name: Compile C++ code
        working-directory: Assets/Plugins/TrafficSimulation
        run: |
          # Install pybind11 using Homebrew
          brew install pybind11
          # Get the pybind11 CMake directory
          export PYBIND11_CMAKE_DIR=$(brew --prefix pybind11)/lib/cmake/pybind11
          # Create build directory and compile
          mkdir build
          cd build
          cmake .. -Dpybind11_DIR=$PYBIND11_CMAKE_DIR
          make
          cd ..

      - name: Upload Plugin Artifact
        uses: actions/upload-artifact@v4
        with:
          name: TrafficSimulation-Plugin
          path: Assets/Plugins/TrafficSimulation/build
          include-hidden-files: true


  build-unity:
    needs: build-plugin
    runs-on: macos-latest
    outputs:
      VERSION: ${{ steps.get_version.outputs.VERSION }}
    steps:
      - name: Checkout Git repository
        uses: actions/checkout@v4
        with:
          fetch-depth: 0  # This is important to fetch all history for all tags and branches
          lfs: true

      - name: Cache Library files from previous builds
        uses: actions/cache@v3
        with:
          path: Library
          key: Library-UnityDriveSimulation-StandaloneOSX
          restore-keys: |
            Library-UnityDriveSimulation-
            Library-

      - name: Determine version
        id: get_version
        run: |
          if [[ ${{ github.event_name }} == 'release' ]]; then
            VERSION="${GITHUB_REF#refs/tags/}"
          elif [ "${{ github.event_name }}" = "workflow_dispatch" ]; then
            if [ -z "${{ github.event.inputs.version }}" ]; then
              VERSION=$(date +"%Y%m%d-%H%M%S")  # Fallback to timestamp if no version is provided
            else
              VERSION="${{ github.event.inputs.version }}"
            fi
          elif [[ ${{ github.event_name }} == 'workflow_dispatch' ]]; then
            VERSION="${{ github.event.inputs.ref }}"
          else
            VERSION=${GITHUB_REF#refs/tags/v}  # Extract version from tag
          fi
          echo "Using version: $VERSION"
          echo "VERSION=$VERSION" >> $GITHUB_OUTPUT

      - name: Get short SHA
        id: slug
        run: echo "sha8=$(echo ${GITHUB_SHA} | cut -c1-8)" >> $GITHUB_OUTPUT

      - name: Download Plugin Artifact
        uses: actions/download-artifact@v4
        with:
          name: TrafficSimulation-Plugin
          path: Assets/Plugins/TrafficSimulation/build

      - name: Build Unity Project for macOS
        uses: game-ci/unity-builder@v4
        env:
          UNITY_LICENSE: ${{ secrets.UNITY_LICENSE }}
          UNITY_EMAIL: ${{ secrets.UNITY_EMAIL }}
          UNITY_PASSWORD: ${{ secrets.UNITY_PASSWORD }}
        with:
          # Build a macOS standalone (Intel 64-bit).
          targetPlatform: StandaloneOSX
          # Use "auto" (default) to get from your ProjectSettings/ProjectVersion.txt
          unityVersion: auto
          versioning: Semantic
          # Enables caching the Unity Hub and Editor installation for MacOS runners (default: false).
          # This can significantly reduce project build times if you have enough available cache on Github Actions.
          cacheUnityInstallationOnMac: true
          buildName: libReplicantDriveSim
          #buildName: libReplicantDriveSim-${{ steps.slug.outputs.sha8 }}
          buildsPath: Builds
          # Format: EditorNamespace.BuilderClassName.StaticBuildMethod
          buildMethod: UnityBuilderAction.BuildScript.PerformMacOSBuild
          projectPath: .
          customParameters:  -buildTarget OSXArm64 -logFile "./Logs/unity_build.log" -development -debugCode
          androidExportType: "none"
          androidSymbolType: "none"

      #- name: Create metadata file
      #  run: |
      #    echo "Version: ${{ steps.get_version.outputs.VERSION }}" > metadata.txt
      #    echo "Commit SHA: ${{ github.sha }}" >> metadata.txt
      #    echo "Short SHA: ${{ steps.slug.outputs.sha8 }}" >> metadata.txt

      - name: Package Builds with metadata
        run: |
          zip -r macos-unity-build-${{ steps.get_version.outputs.VERSION }}.zip ./Builds
          zip -r plugin-build-${{ steps.get_version.outputs.VERSION }}.zip ./Assets/Plugins/TrafficSimulation/build
          #zip -r macos-unity-build-${{ steps.get_version.outputs.VERSION }}.zip ./Builds metadata.txt
          #zip -r plugin-build-${{ steps.get_version.outputs.VERSION }}.zip ./Assets/Plugins/TrafficSimulation/build metadata.txt
          #zip -r macos-unity-build-${{ steps.get_version.outputs.VERSION }}-${{ steps.slug.outputs.sha8 }}.zip ./Builds metadata.txt
          #zip -r plugin-build-${{ steps.get_version.outputs.VERSION }}-${{ steps.slug.outputs.sha8 }}.zip ./Assets/Plugins/TrafficSimulation/build metadata.txt

      - name: Create Release
        id: create_release
        uses: actions/create-release@v1
        env:
          GITHUB_TOKEN: ${{ secrets.GITHUB_TOKEN }}
        with:
          tag_name: v${{ steps.get_version.outputs.VERSION }}
          release_name: Release v${{ steps.get_version.outputs.VERSION }}
          body: |
            Release v${{ steps.get_version.outputs.VERSION }}
            Commit: ${{ github.sha }}
            Short SHA: ${{ steps.slug.outputs.sha8 }}
            ${{ steps.tag.outputs.message }}
          draft: false
          prerelease: false

      - name: Upload Release Asset
        uses: actions/upload-release-asset@v1
        env:
          GITHUB_TOKEN: ${{ secrets.GITHUB_TOKEN }}
        with:
          upload_url: ${{ steps.create_release.outputs.upload_url }}
          asset_path: ./macos-unity-build-${{ steps.get_version.outputs.VERSION }}.zip
          asset_name: macos-unity-build-${{ steps.get_version.outputs.VERSION }}.zip
          asset_content_type: application/zip

      - name: Upload Plugin Asset
        uses: actions/upload-release-asset@v1
        env:
          GITHUB_TOKEN: ${{ secrets.GITHUB_TOKEN }}
        with:
          upload_url: ${{ steps.create_release.outputs.upload_url }}
          asset_path: ./plugin-build-${{ steps.get_version.outputs.VERSION }}.zip
          asset_name: plugin-build-${{ steps.get_version.outputs.VERSION }}.zip
          asset_content_type: application/zip

      - name: Upload Unity Build Artifact
        uses: actions/upload-artifact@v4
        with:
          name: macOS-Unity-Build-${{ steps.get_version.outputs.VERSION }}
          # Upload the entire Builds and Logs directories
          path: |
            ./Builds
            ./Logs


  build-and-push-image:
    needs: [build-unity]
    runs-on: ubuntu-latest
    permissions:
      contents: read
      packages: write
    steps:
      - name: Checkout repository
        uses: actions/checkout@v4

      - name: Download Unity Build Artifact
        uses: actions/download-artifact@v4
        with:
          name: macOS-Unity-Build-${{ needs.build-unity.outputs.VERSION }}
          path: ./Builds

      # QEMU emulation, allows building images for different architectures 
      # even if the build machine itself is not of that architecture. 
      # This means you can build ARM64 images on an AMD64 machine and vice versa.
      - name: Set up QEMU
        uses: docker/setup-qemu-action@v3

      - name: Set up Docker Buildx
        uses: docker/setup-buildx-action@v3

      - name: Log in to GitHub Container Registry
        uses: docker/login-action@v3
        with:
          registry: ghcr.io
          username: ${{ github.actor }}
          password: ${{ secrets.GITHUB_TOKEN }}

      - name: Log in to Docker Hub
        uses: docker/login-action@v3
        with:
          username: ${{ vars.DOCKER_USERNAME }}
          password: ${{ secrets.DOCKER_PASSWORD }}

      - name: Lowercase the repo name
        run: |
          echo "REPO_LOWER=$(echo ${{ github.repository }} | tr '[:upper:]' '[:lower:]')" >> $GITHUB_ENV
<<<<<<< HEAD

      #- name: Extract metadata (tags, labels) for Docker
      #  id: meta
      #  uses: docker/metadata-action@v5
      #  with:
      #    images: ${{ env.DOCKER_NAMESPACE }}/${{ env.DOCKER_REPOSITORY }}
      #    tags: |
      #      type=raw,value=${{ steps.get_version.outputs.VERSION }}
      #      type=raw,value=latest,enable={{is_default_branch}}

      - name: Build and push Docker image to the GitHub Container and DockerHub Registry
        id: docker_build
        uses: docker/build-push-action@v6
        env: 
          DOCKER_BUILD_SUMMARY: true
=======
          
      - name: Build and push Docker image to the GitHub Container Registry
        uses: docker/build-push-action@v6
>>>>>>> 0dc6dc73
        with:
          context: .
          push: true
          # Support single multi-architecture Docker image 
          platforms: linux/amd64,linux/arm64
          tags: |
            ghcr.io/${{ env.REPO_LOWER }}:${{ needs.build-unity.outputs.VERSION }}
            ghcr.io/${{ env.REPO_LOWER }}:latest
<<<<<<< HEAD
            ${{ env.DOCKER_NAMESPACE }}/${{ env.DOCKER_REPOSITORY }}:${{ steps.get_version.outputs.VERSION }}
            ${{ env.DOCKER_NAMESPACE }}/${{ env.DOCKER_REPOSITORY }}:latest
          #tags: ${{ steps.meta.outputs.tags }}
          #labels: ${{ steps.meta.outputs.labels }}
          cache-from: type=local,src=/tmp/.buildx-cache
          cache-to: type=local,dest=/tmp/.buildx-cache-new

      - name: Move cache
        run: |
          rm -rf /tmp/.buildx-cache
          mv /tmp/.buildx-cache-new /tmp/.buildx-cache
=======
          no-cache: true  # Set to true disable caching
>>>>>>> 0dc6dc73
<|MERGE_RESOLUTION|>--- conflicted
+++ resolved
@@ -15,16 +15,10 @@
     tags:
       - 'v*.*.*'
 
-<<<<<<< HEAD
 env:
   DOCKER_NAMESPACE: chrisjcc
   DOCKER_REPOSITORY: replicantdrivesim
-=======
-permissions: 
-  contents: write 
-  packages: write
-
->>>>>>> 0dc6dc73
+
 
 jobs:
   build-plugin:
@@ -231,7 +225,6 @@
       - name: Lowercase the repo name
         run: |
           echo "REPO_LOWER=$(echo ${{ github.repository }} | tr '[:upper:]' '[:lower:]')" >> $GITHUB_ENV
-<<<<<<< HEAD
 
       #- name: Extract metadata (tags, labels) for Docker
       #  id: meta
@@ -247,31 +240,23 @@
         uses: docker/build-push-action@v6
         env: 
           DOCKER_BUILD_SUMMARY: true
-=======
-          
-      - name: Build and push Docker image to the GitHub Container Registry
-        uses: docker/build-push-action@v6
->>>>>>> 0dc6dc73
         with:
           context: .
           push: true
           # Support single multi-architecture Docker image 
           platforms: linux/amd64,linux/arm64
           tags: |
-            ghcr.io/${{ env.REPO_LOWER }}:${{ needs.build-unity.outputs.VERSION }}
-            ghcr.io/${{ env.REPO_LOWER }}:latest
-<<<<<<< HEAD
+            #ghcr.io/${{ env.REPO_LOWER }}:${{ needs.build-unity.outputs.VERSION }}
+            #ghcr.io/${{ env.REPO_LOWER }}:latest
             ${{ env.DOCKER_NAMESPACE }}/${{ env.DOCKER_REPOSITORY }}:${{ steps.get_version.outputs.VERSION }}
             ${{ env.DOCKER_NAMESPACE }}/${{ env.DOCKER_REPOSITORY }}:latest
           #tags: ${{ steps.meta.outputs.tags }}
           #labels: ${{ steps.meta.outputs.labels }}
           cache-from: type=local,src=/tmp/.buildx-cache
           cache-to: type=local,dest=/tmp/.buildx-cache-new
+          no-cache: true  # Set to true disable caching
 
       - name: Move cache
         run: |
           rm -rf /tmp/.buildx-cache
-          mv /tmp/.buildx-cache-new /tmp/.buildx-cache
-=======
-          no-cache: true  # Set to true disable caching
->>>>>>> 0dc6dc73
+          mv /tmp/.buildx-cache-new /tmp/.buildx-cache