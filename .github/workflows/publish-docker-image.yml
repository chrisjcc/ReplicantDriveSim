--- conflicted
+++ resolved
@@ -21,31 +21,6 @@
   DOCKER_NAMESPACE: chrisjcc
   DOCKER_REPOSITORY: replicantdrivesim
 
-<<<<<<< HEAD
-=======
-jobs:
-  wait-for-unity-build:
-    runs-on: ubuntu-latest
-    #if: ${{ github.event_name == 'workflow_run' }}  # Only run this job for workflow_run events
-    steps:
-      - name: Wait for Unity Build Artifact
-        uses: fountainhead/action-wait-for-check@v1.2.0
-        id: wait-for-build
-        with:
-          token: ${{ secrets.GITHUB_TOKEN }}
-          checkName: Publish PyPI Package
-          #ref: ${{ github.event.client_payload.ref || github.ref }}
-          ref: ${{ github.sha }}  # Use the commit SHA instead
-          timeoutSeconds: 3600
-
-      - name: Do something with a passing build
-        if: steps.wait-for-build.outputs.conclusion == 'success'
-        run: echo "Build succeeded"
-
-      - name: Do something with a failing build
-        if: steps.wait-for-build.outputs.conclusion == 'failure'
-        run: echo "Build failed"
->>>>>>> 20dd8afa
 
 jobs:
   build-and-push-docker-image:
@@ -64,7 +39,7 @@
         with:
           token: ${{ secrets.GITHUB_TOKEN }}
           checkName: Publish PyPI Package
-          ref: ${{ github.sha }}
+          ref: ${{ github.sha || github.event.client_payload.ref || github.ref }}
           timeoutSeconds: 3600
 
       - name: Check build status
